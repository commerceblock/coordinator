--- conflicted
+++ resolved
@@ -10,11 +10,6 @@
 
 use bitcoin_hashes::sha256d;
 
-<<<<<<< HEAD
-use crate::clientchain::ClientChain;
-use crate::config::Config;
-=======
->>>>>>> 39a9292f
 use crate::error::{CError, Error, Result};
 use crate::interfaces::clientchain::ClientChain;
 use crate::interfaces::request::{Bid, BidSet, Request};
@@ -246,13 +241,8 @@
 
     use crate::config;
     use crate::error::Error;
-<<<<<<< HEAD
-    use crate::response::Response;
-    use crate::util::testing::{gen_challenge_state, gen_dummy_hash, MockClientChain, MockService, MockStorage};
-=======
     use crate::interfaces::response::Response;
     use crate::util::testing::{gen_dummy_hash, MockClientChain, MockService, MockStorage};
->>>>>>> 39a9292f
 
     #[test]
     fn verify_challenge_test() {
